--- conflicted
+++ resolved
@@ -97,18 +97,12 @@
         this.delegate = determineDelegate(bean);
     }
 
-<<<<<<< HEAD
-    private MetaClassAdapter determineDelegate(Object bean) {
-        if (bean instanceof Map) {
-            return new MapAdapter();
-        }
-        if (bean instanceof DynamicObject || bean instanceof DynamicObjectAware || !(bean instanceof GroovyObject)) {
-=======
     public MetaClassAdapter determineDelegate(Object bean) {
         if (bean instanceof Class) {
             return new ClassAdapter((Class<?>) bean);
+        } else if (bean instanceof Map) {
+            return new MapAdapter();
         } else if (bean instanceof DynamicObject || bean instanceof DynamicObjectAware || !(bean instanceof GroovyObject)) {
->>>>>>> 96ac3b63
             return new MetaClassAdapter();
         }
         return new GroovyObjectAdapter();
@@ -460,7 +454,6 @@
         }
     }
 
-<<<<<<< HEAD
     private class MapAdapter extends MetaClassAdapter {
         Map<String, Object> map = (Map<String, Object>) bean;
 
@@ -482,7 +475,9 @@
         @Override
         protected void setOpaqueProperty(MetaClass metaClass, String name, Object value) {
             map.put(name, value);
-=======
+        }
+    }
+
     private class ClassAdapter extends MetaClassAdapter {
         private final MetaClass classMetaData;
 
@@ -516,7 +511,6 @@
                 return metaMethod;
             }
             return null;
->>>>>>> 96ac3b63
         }
     }
 }