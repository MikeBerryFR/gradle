/*
 * Copyright 2018 the original author or authors.
 *
 * Licensed under the Apache License, Version 2.0 (the "License");
 * you may not use this file except in compliance with the License.
 * You may obtain a copy of the License at
 *
 *      http://www.apache.org/licenses/LICENSE-2.0
 *
 * Unless required by applicable law or agreed to in writing, software
 * distributed under the License is distributed on an "AS IS" BASIS,
 * WITHOUT WARRANTIES OR CONDITIONS OF ANY KIND, either express or implied.
 * See the License for the specific language governing permissions and
 * limitations under the License.
 */

package org.gradle.integtests.resolve.transform

import org.gradle.integtests.fixtures.AbstractDependencyResolutionTest
import spock.lang.Unroll

class ArtifactTransformValuesInjectionIntegrationTest extends AbstractDependencyResolutionTest implements ArtifactTransformTestFixture {
<<<<<<< HEAD
=======
    def "transform can receive configuration via constructor parameter"() {
        settingsFile << """
            include 'a', 'b', 'c'
        """
        setupBuildWithColorAttributes()
        buildFile << """
            allprojects {
                dependencies {
                    registerTransform(MakeGreen) {
                        from.attribute(color, 'blue')
                        to.attribute(color, 'green')
                        configuration {
                            extension = 'green'
                        }
                    }
                }
            }
            
            project(':a') {
                dependencies {
                    implementation project(':b')
                    implementation project(':c')
                }
            }
            
            @TransformAction(MakeGreenAction)
            interface MakeGreen {
                String getExtension()
                void setExtension(String value)
            }
            
            class MakeGreenAction extends ArtifactTransform {
                MakeGreen conf
                
                @Inject
                MakeGreenAction(MakeGreen conf) {
                    this.conf = conf
                }
                
                List<File> transform(File input) {
                    println "processing \${input.name}"
                    def output = new File(outputDirectory, input.name + "." + conf.extension)
                    output.text = "ok"
                    return [output]
                }
            }
"""

        when:
        run(":a:resolve")

        then:
        outputContains("processing b.jar")
        outputContains("processing c.jar")
        outputContains("result = [b.jar.green, c.jar.green]")
    }
>>>>>>> e5f027d0

    def "transform can receive parameters via abstract getter"() {
        settingsFile << """
            include 'a', 'b', 'c'
        """
        setupBuildWithColorAttributes()
        buildFile << """
            allprojects {
                dependencies {
                    registerTransform(MakeGreen) {
                        from.attribute(color, 'blue')
                        to.attribute(color, 'green')
                        parameters {
                            extension = 'green'
                        }
                    }
                }
            }
            
            project(':a') {
                dependencies {
                    implementation project(':b')
                    implementation project(':c')
                }
            }
            
            @TransformAction(MakeGreenAction)
            interface MakeGreen {
                String getExtension()
                void setExtension(String value)
            }
            
            abstract class MakeGreenAction extends ArtifactTransform {
                @TransformParameters
                abstract MakeGreen getConf()
                
                List<File> transform(File input) {
                    println "processing \${input.name}"
                    def output = new File(outputDirectory, input.name + "." + conf.extension)
                    output.text = "ok"
                    return [output]
                }
            }
"""

        when:
        run(":a:resolve")

        then:
        outputContains("processing b.jar")
        outputContains("processing c.jar")
        outputContains("result = [b.jar.green, c.jar.green]")
    }

<<<<<<< HEAD
=======
    def "transform can receive configuration and construction parameters"() {
        settingsFile << """
            include 'a', 'b', 'c'
        """
        setupBuildWithColorAttributes()
        buildFile << """
            allprojects {
                dependencies {
                    registerTransform(MakeGreen) {
                        from.attribute(color, 'blue')
                        to.attribute(color, 'green')
                        configuration {
                            extension = 'green'
                        }
                        params = ['from blue']
                    }
                }
            }
            
            project(':a') {
                dependencies {
                    implementation project(':b')
                    implementation project(':c')
                }
            }
            
            @TransformAction(MakeGreenAction)
            interface MakeGreen {
                String getExtension()
                void setExtension(String value)
            }
            
            abstract class MakeGreenAction extends ArtifactTransform {
                String content
                
                @Inject
                MakeGreenAction(String content) {
                    this.content = content
                }
                
                @Inject
                abstract MakeGreen getConf()
                
                List<File> transform(File input) {
                    println "processing \${input.name} with content '\${content}'"
                    def output = new File(outputDirectory, input.name + "." + conf.extension)
                    output.text = content
                    return [output]
                }
            }
"""

        when:
        run(":a:resolve")

        then:
        outputContains("processing b.jar with content 'from blue'")
        outputContains("processing c.jar with content 'from blue'")
        outputContains("result = [b.jar.green, c.jar.green]")
    }

>>>>>>> e5f027d0
    def "transform can receive dependencies via abstract getter"() {
        settingsFile << """
            include 'a', 'b', 'c'
        """
        setupBuildWithColorTransform()
        buildFile << """

project(':a') {
    dependencies {
        implementation project(':b')
    }
}
project(':b') {
    dependencies {
        implementation project(':c')
    }
}

abstract class MakeGreen extends ArtifactTransform {
    @PrimaryInputDependencies
    abstract Iterable<File> getDependencies()
    
    List<File> transform(File input) {
        println "received dependencies files \${dependencies*.name} for processing \${input.name}"
        def output = new File(outputDirectory, input.name + ".green")
        output.text = "ok"
        return [output]
    }
}

"""

        when:
        run(":a:resolve")

        then:
        outputContains("received dependencies files [] for processing c.jar")
        outputContains("received dependencies files [c.jar] for processing b.jar")
        outputContains("result = [b.jar.green, c.jar.green]")
    }

    def "transform can receive workspace and primary input via abstract getter"() {
        settingsFile << """
            include 'a', 'b', 'c'
        """
        setupBuildWithColorTransform()
        buildFile << """

project(':a') {
    dependencies {
        implementation project(':b')
        implementation project(':c')
    }
}

abstract class MakeGreen extends ArtifactTransform {
    @Workspace
    abstract File getWorkspace()
    
    @PrimaryInput
    abstract File getInputFile()
    
    List<File> transform(File input) {
        println "processing \${input.name}"
        assert workspace == outputDirectory
        assert inputFile == input
        def output = new File(outputDirectory, input.name + ".green")
        output.text = "ok"
        return [output]
    }
}

"""

        when:
        run(":a:resolve")

        then:
        outputContains("processing c.jar")
        outputContains("processing b.jar")
        outputContains("result = [b.jar.green, c.jar.green]")
    }

    def "transform cannot receive parameter object via constructor parameter"() {
        settingsFile << """
            include 'a', 'b', 'c'
        """
        setupBuildWithColorAttributes()
        buildFile << """
            allprojects {
                dependencies {
                    registerTransform(MakeGreen) {
                        from.attribute(color, 'blue')
                        to.attribute(color, 'green')
                        parameters {
                            extension = 'green'
                        }
                    }
                }
            }
            
            project(':a') {
                dependencies {
                    implementation project(':b')
                    implementation project(':c')
                }
            }
            
            @TransformAction(MakeGreenAction)
            interface MakeGreen extends Serializable {
                String getExtension()
                void setExtension(String value)
            }
            
            class MakeGreenAction extends ArtifactTransform {
                MakeGreen conf
                
                @Inject
                MakeGreenAction(MakeGreen conf) {
                    this.conf = conf
                }
                
                List<File> transform(File input) {
                    println "processing \${input.name}"
                    def output = new File(outputDirectory, input.name + "." + conf.extension)
                    output.text = "ok"
                    return [output]
                }
            }
"""

        when:
        fails(":a:resolve")

        then:
        // Documents existing behaviour. Should fail eagerly and with a better error message
        failure.assertHasDescription("Execution failed for task ':a:resolve'.")
        failure.assertHasCause("Execution failed for MakeGreenAction: ${file('b/build/b.jar')}.")
        failure.assertHasCause("Unable to determine constructor argument #1: missing parameter of interface MakeGreen, or no service of type interface MakeGreen")
    }

    @Unroll
    def "transform cannot use #annotation to receive dependencies"() {
        settingsFile << """
            include 'a', 'b', 'c'
        """
        setupBuildWithColorTransform()
        buildFile << """

project(':a') {
    dependencies {
        implementation project(':b')
    }
}

abstract class MakeGreen extends ArtifactTransform {
    ${annotation}
    abstract Iterable<File> getDependencies()
    
    List<File> transform(File input) {
        dependencies.files
        throw new RuntimeException("broken")
    }
}
"""

        when:
        fails(":a:resolve")

        then:
        // Documents existing behaviour. Should fail eagerly and with a better error message
        failure.assertHasDescription("Execution failed for task ':a:resolve'.")
        failure.assertHasCause("Execution failed for MakeGreen: ${file('b/build/b.jar')}.")
        failure.assertHasCause("No service of type ${Iterable.name}<${File.name}> available.")

        where:
        annotation << ["@Workspace", "@PrimaryInput"]
    }

    def "transform cannot use @Inject to receive workspace or input file"() {
        settingsFile << """
            include 'a', 'b', 'c'
        """
        setupBuildWithColorTransform()
        buildFile << """

project(':a') {
    dependencies {
        implementation project(':b')
    }
}

abstract class MakeGreen extends ArtifactTransform {
    @Inject
    abstract File getWorkspace()
    
    List<File> transform(File input) {
        workspace
        throw new RuntimeException("broken")
    }
}
"""

        when:
        fails(":a:resolve")

        then:
        // Documents existing behaviour. Should fail eagerly and with a better error message
        failure.assertHasDescription("Execution failed for task ':a:resolve'.")
        failure.assertHasCause("Execution failed for MakeGreen: ${file('b/build/b.jar')}.")
        failure.assertHasCause("No service of type class ${File.name} available.")
    }

    @Unroll
    def "task implementation cannot use #annotation"() {
        buildFile << """
            class MyTask extends DefaultTask {
                ${annotation}
                File getThing() { null }
            }

            tasks.create('broken', MyTask)
        """

        expect:
        fails('broken')
        failure.assertHasCause("Could not create task of type 'MyTask'.")
        failure.assertHasCause("Could not generate a decorated class for class MyTask.")
        failure.assertHasCause("Cannot use ${annotation} annotation on method MyTask.getThing().")

        where:
        annotation << ["@Workspace", "@PrimaryInput"]
    }
}<|MERGE_RESOLUTION|>--- conflicted
+++ resolved
@@ -20,65 +20,6 @@
 import spock.lang.Unroll
 
 class ArtifactTransformValuesInjectionIntegrationTest extends AbstractDependencyResolutionTest implements ArtifactTransformTestFixture {
-<<<<<<< HEAD
-=======
-    def "transform can receive configuration via constructor parameter"() {
-        settingsFile << """
-            include 'a', 'b', 'c'
-        """
-        setupBuildWithColorAttributes()
-        buildFile << """
-            allprojects {
-                dependencies {
-                    registerTransform(MakeGreen) {
-                        from.attribute(color, 'blue')
-                        to.attribute(color, 'green')
-                        configuration {
-                            extension = 'green'
-                        }
-                    }
-                }
-            }
-            
-            project(':a') {
-                dependencies {
-                    implementation project(':b')
-                    implementation project(':c')
-                }
-            }
-            
-            @TransformAction(MakeGreenAction)
-            interface MakeGreen {
-                String getExtension()
-                void setExtension(String value)
-            }
-            
-            class MakeGreenAction extends ArtifactTransform {
-                MakeGreen conf
-                
-                @Inject
-                MakeGreenAction(MakeGreen conf) {
-                    this.conf = conf
-                }
-                
-                List<File> transform(File input) {
-                    println "processing \${input.name}"
-                    def output = new File(outputDirectory, input.name + "." + conf.extension)
-                    output.text = "ok"
-                    return [output]
-                }
-            }
-"""
-
-        when:
-        run(":a:resolve")
-
-        then:
-        outputContains("processing b.jar")
-        outputContains("processing c.jar")
-        outputContains("result = [b.jar.green, c.jar.green]")
-    }
->>>>>>> e5f027d0
 
     def "transform can receive parameters via abstract getter"() {
         settingsFile << """
@@ -133,70 +74,6 @@
         outputContains("result = [b.jar.green, c.jar.green]")
     }
 
-<<<<<<< HEAD
-=======
-    def "transform can receive configuration and construction parameters"() {
-        settingsFile << """
-            include 'a', 'b', 'c'
-        """
-        setupBuildWithColorAttributes()
-        buildFile << """
-            allprojects {
-                dependencies {
-                    registerTransform(MakeGreen) {
-                        from.attribute(color, 'blue')
-                        to.attribute(color, 'green')
-                        configuration {
-                            extension = 'green'
-                        }
-                        params = ['from blue']
-                    }
-                }
-            }
-            
-            project(':a') {
-                dependencies {
-                    implementation project(':b')
-                    implementation project(':c')
-                }
-            }
-            
-            @TransformAction(MakeGreenAction)
-            interface MakeGreen {
-                String getExtension()
-                void setExtension(String value)
-            }
-            
-            abstract class MakeGreenAction extends ArtifactTransform {
-                String content
-                
-                @Inject
-                MakeGreenAction(String content) {
-                    this.content = content
-                }
-                
-                @Inject
-                abstract MakeGreen getConf()
-                
-                List<File> transform(File input) {
-                    println "processing \${input.name} with content '\${content}'"
-                    def output = new File(outputDirectory, input.name + "." + conf.extension)
-                    output.text = content
-                    return [output]
-                }
-            }
-"""
-
-        when:
-        run(":a:resolve")
-
-        then:
-        outputContains("processing b.jar with content 'from blue'")
-        outputContains("processing c.jar with content 'from blue'")
-        outputContains("result = [b.jar.green, c.jar.green]")
-    }
-
->>>>>>> e5f027d0
     def "transform can receive dependencies via abstract getter"() {
         settingsFile << """
             include 'a', 'b', 'c'
@@ -306,7 +183,7 @@
             }
             
             @TransformAction(MakeGreenAction)
-            interface MakeGreen extends Serializable {
+            interface MakeGreen {
                 String getExtension()
                 void setExtension(String value)
             }
