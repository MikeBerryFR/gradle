--- conflicted
+++ resolved
@@ -42,211 +42,6 @@
 * Kotlin versions between 1.3.21 and 1.3.50 are tested.
 Earlier Kotlin versions are not supported.
 
-<<<<<<< HEAD
-## Endorse strict versions from platforms by default
-
-When depending on a platform component, Gradle will automatically _endorse_ strict versions from the platform.
-This means that all _strict_ constraints defined in the platform will automatically be added to your dependency graph _as if they were first level constraints_.
-This behavior can be opted out by calling the `doNotEndorseStrictVersions()` method:
-
-```
-dependencies {
-    implementation(platform(project(':platform'))) {
-       doNotEndorseStrictVersions()
-    }
-    ...
-}
-```
-
-More information about [strict version constraints](userguide/rich_versions.adoc#rich-version-constraints) can be found in the documentation.
-
-## Support for Java 13 EA
-
-Gradle now supports running with Java 13 EA (tested with OpenJDK build 13-ea+32).
-
-## Javadoc and sources packaging and publishing is now a built-in feature of the Java plugins 
-
-You can now activate Javadoc and sources publishing for a Java Library or Java project:
-
-```
-java {
-    publishJavadoc()
-    publishSources()
-}
-```
-
-Using the `maven-publish` or `ivy-publish` plugin, this will not only automatically create and publish a `-javadoc.jar` and `-sources.jar`, but also publish the information that these exist as variants in Gradle Module Metadata.
-This means that you can query for the Javadoc or sources _variant_ of a module and also retrieve the Javadoc (or sources) of its dependencies.
-This also works in multi-projects.
-If activated, a Java and Java Library project automatically provides the `javadocJar` and `sourcesJar` tasks.
-
-## More robust file deletion on Windows
-
-Deleting complex file hierarchies on Windows can sometimes be tricky, and errors like `Unable to delete directory ...` can happen at times.
-To avoid these errors, Gradle has been employing workarounds in some but not all cases when it had to remove files.
-From now on Gradle uses these workarounds every time it removes file hierarchies.
-The two most important cases that are now covered are cleaning stale output files of a task, and removing previous outputs before loading fresh ones from the build cache.
-
-## Update to latest Zinc compiler
-
-The Zinc compiler has been upgraded to version 1.2.5. Gradle no longer supports building for Scala 2.9. 
-
-This fixes some Scala incremental compilation bugs and improves performance. 
-
-The minimum Zinc compiler supported by Gradle is 1.2.0 and the maximum version is 1.2.5.
-
-## Automatic shortening of long classpaths on Windows
-
-When Gradle detects that a Java process command-line will exceed Windows's 32,768 character limit, Gradle will now attempt to shorten the command-line by passing the classpath of the Java application via a "classpath jar". 
-The classpath jar contains a manifest with the full classpath of the application and the command-line's classpath will only consist of the classpath jar.  If this doesn't shorten the command-line enough, the Java process will still fail to start.
-
-If the command-line is not long enough to require shortening, Gradle will not change the command-line arguments for the Java process.
-
-## `gradle init` generates `.gitattributes` file
-
-To ensure Windows batch scripts retain the appropriate line endings, `gradle init` now generates a `.gitattributes` file.
-
-This was contributed by [Tom Eyckmans](https://github.com/teyckmans).
-
-## Improved Java/Groovy compilation avoidance
-
-The class analysis used as part of the incremental compilation will now exclude any classes that are an implementation details.
-It will help Gradle narrow the number of classes to recompile implementation detail changes.
-
-## Features for plugin authors
-
-### ConfigurableFileTree managed property methods
-
-Gradle 5.5 introduced the concept of a _managed property_ for tasks and other types. A managed property is a property whose getters and setters are abstract, and for these properties
-Gradle provides an implementation of the getters and setters. This simplifies plugin implementation by removing a bunch of boilerplate.
-
-In this release, it is possible for a task or other custom types to have an abstract read-only property of type `ConfigurableFileTree`.  
-
-### NamedDomainObjectContainer<T> managed property methods
-
-In this release, it is also possible for a task or other custom types to have an abstract read-only property of type `NamedDomainObjectContainer<T>`. 
-
-### File and directory property methods
-
-TBD - Added `fileValue()` and `fileProvider()` methods.
-
-### New `ConfigurableFileTree` and `FileCollection` factories
-
-Previously, it was only possible to create a `ConfigurableFileTree` or a fixed `FileCollection` by using the APIs provided by a `Project`.
-However, a `Project` object is not always available, for example in a project extension object or a [worker action](userguide/custom_tasks.html#worker_api).
-
-The `ObjectFactory` service now has a [fileTree()](javadoc/org/gradle/api/model/ObjectFactory.html#fileTree--) method for creating `ConfigurableFileTree` instances.
-The `Directory` and `DirectoryProperty` types now both have a `files(Object...)` method, respectively [`Directory.files(Object...)`](javadoc/org/gradle/api/file/Directory.html#files-java.lang.Object++...++-) and [`DirectoryProperty.files(Object...)`](javadoc/org/gradle/api/file/DirectoryProperty.html#files-java.lang.Object++...++-), for creating fixed `FileCollection` instances resolving files relatively to the referenced directory.
-
-See the user manual for how to [inject services]((userguide/custom_gradle_types.html#service_injection)) and how to [work with files in lazy properties](userguide/lazy_configuration.html#sec:working_with_files_in_lazy_properties). 
-
-### Injected `FileSystemOperations` and `ExecOperations` services
-
-In the same vein, doing file system operations such as `copy()`, `sync()` and `delete()` or running external processes via `exec()` and `javaexec()` was only possible by using the APIs provided by a `Project`. Two new injectable services now allow to do all that when a `Project` is not available.
-
-See the [user manual](userguide/custom_gradle_types.html#service_injection) for how to inject services and the [`FileSystemOperations`](javadoc/org/gradle/api/file/FileSystemOperations.html) and [`ExecOperations`](javadoc/org/gradle/process/ExecOperations.html) api documentation for more details and examples.
-
-### Services available to Worker API actions
-
-The following services are now available for injection in `WorkAction` classes:
-- [ObjectFactory](javadoc/org/gradle/api/model/ObjectFactory.html)
-- [ProviderFactory](javadoc/org/gradle/api/provider/ProviderFactory.html)
-- [ProjectLayout](javadoc/org/gradle/api/file/ProjectLayout.html)
-- [FileSystemOperations](javadoc/org/gradle/api/file/FileSystemOperations.html)
-- [ExecOperations](javadoc/org/gradle/process/Execoperations.html)
-
-These services can be injected by adding them to the constructor arguments of the `WorkAction` implementation:
-
-```
-abstract class ReverseFile implements WorkAction<ReverseParameters> {
-    private final FileSystemOperations fileSystemOperations
-
-    @Inject
-    public ReverseFile(FileSystemOperations fileSystemOperations) {
-        this.fileSystemOperations = fileSystemOperations
-    }
-
-    @Override
-    public void execute() {
-        fileSystemOperations.copy {
-            from parameters.fileToReverse
-            into parameters.destinationDir
-            filter { String line -> line.reverse() }
-        }
-    }
-}
-```
-
-See the [user manual](userguide/custom_gradle_types.html#service_injection) for further information on injecting services into custom Gradle types.
-
-## Security
-
-### Improving integrity of builds
-
-Gradle will now warn when resolving dependencies, text resources, and script plugins with the insecure HTTP protocol.
-
-We encourage all users to switch to using HTTPS instead of HTTP.
-Free HTTPS certificates for your artifact server can be acquired from [Lets Encrypt](https://letsencrypt.org/).
-The use of HTTPS is important for [protecting your supply chain and the entire JVM ecosystem](https://medium.com/bugbountywriteup/want-to-take-over-the-java-ecosystem-all-you-need-is-a-mitm-1fc329d898fb?source=friends_link&sk=3c99970c55a899ad9ef41f126efcde0e).
-
-For users that require the use of HTTP, Gradle has several new APIs to continue to allow HTTP.
-
-```kotlin
-repositories {
-    maven {
-        url = "http://my-company.example"
-        allowInsecureProtocol = true
-    }
-    ivy {
-        url = "http://my-company.example"
-        allowInsecureProtocol = true
-    }
-}
-```
-
-```groovy
-apply from: resources.text.fromInsecureUri("http://my-company.example/external.gradle")
-```
-
-On January 13th, 2020 through January 15th, 2020, some of the most widely used artifact servers in the JVM ecosystem
-will drop support for HTTP and will only support HTTPS. Their announcements can be found below:
-
- - [Sonatype: Maven Central](https://central.sonatype.org/articles/2019/Apr/30/http-access-to-repo1mavenorg-and-repomavenapacheorg-is-being-deprecated/)
- - [JFrog: JCenter](https://jfrog.com/blog/secure-jcenter-with-https/)
- - [Pivotal: Spring](https://spring.io/blog/2019/09/16/goodbye-http-repo-spring-use-https)
-
-The Gradle team will be making an announcement soon about use of HTTP with `services.gradle.org` and `plugins.gradle.org`.
-
-### Signing Plugin now uses SHA512 instead of SHA1
-
-This was contributed by [Vladimir Sitnikov](https://github.com/vlsi).
-
-A low severity security issue was reported in the Gradle signing plugin.
-
-More information can be found below:
-
- - [Gradle GitHub Advisory](https://github.com/gradle/gradle/security/advisories/GHSA-mrm8-42q4-6rm7)
- - [CVE-2019-16370](https://cve.mitre.org/cgi-bin/cvename.cgi?name=CVE-2019-16370)
- 
-### Support for in-memory signing with subkeys
-
-Gradle now supports [in-memory signing](userguide/signing_plugin.html#sec:in-memory-keys) with subkeys.
-
-This was contributed by [szhem](https://github.com/szhem).
-
-## Wrapper reports download progress
-
-Gradle now reports the progress of the distribution downloaded. 
-
-Initially contributed by [Artur Dryomov](https://github.com/ming13).
-
-### IntelliSense support for C++17 and latest C++ standard within Visual Studio
-
-Gradle will now generate IDE solution honoring the C++17 `/std:cpp17` and latest C++ standard `/std:cpplatest` compiler flag.
-The Visual Studio IntelliSense will help you write great code with those new standard.
-
-=======
->>>>>>> ddf8920d
 ## Promoted features
 Promoted features are features that were incubating in previous versions of Gradle but are now supported and subject to backwards compatibility.
 See the User Manual section on the “[Feature Lifecycle](userguide/feature_lifecycle.html)” for more information.
